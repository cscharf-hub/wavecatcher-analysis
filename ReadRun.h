--- conflicted
+++ resolved
@@ -338,11 +338,7 @@
 			else normgn_term *= p[8] / (p[4] * TMath::Sqrt(2. * TMath::Pi()));
 			double gn_term = (1. - p[1]) * normgn_term;
 			if (kint != 0) gn_term *= TMath::Exp(-1. * TMath::Power(x[0] - k * p[7] - p[4], 2.) / (2. * k * p[6] * p[6]));
-<<<<<<< HEAD
 			else  gn_term *= TMath::Exp(-1. * TMath::Power(x[0] - p[4], 2.) / (2. * p[3] * p[3]));
-=======
-			else gn_term *= 0.;
->>>>>>> 05b6173c
 
 			double Qn = p[4] + k * p[7];
 			double sigman = TMath::Sqrt(p[3] * p[3] + k * p[6] * p[6]);
